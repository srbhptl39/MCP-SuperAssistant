import { readFileSync } from 'node:fs';

const packageJson = JSON.parse(readFileSync('./package.json', 'utf8'));

/**
 * @prop default_locale
 * if you want to support multiple languages, you can use the following reference
 * https://developer.mozilla.org/en-US/docs/Mozilla/Add-ons/WebExtensions/Internationalization
 *
 * @prop browser_specific_settings
 * Must be unique to your extension to upload to addons.mozilla.org
 * (you can delete if you only want a chrome extension)
 *
 * @prop permissions
 * Firefox doesn't support sidePanel (It will be deleted in manifest parser)
 *
 * @prop content_scripts
 * css: ['content.css'], // public folder
 */
const manifest = {
  manifest_version: 3,
  default_locale: 'en',
  name: 'MCP SuperAssistant',
  browser_specific_settings: {
    gecko: {
      id: 'saurabh@mcpsuperassistant.ai',
      strict_min_version: '109.0',
    },
  },
  version: packageJson.version,
  description: 'MCP SuperAssistant',
  host_permissions: [
    '*://*.perplexity.ai/*',
    '*://*.chat.openai.com/*',
    '*://*.chatgpt.com/*',
    '*://*.grok.com/*',
    '*://*.x.com/*',
    '*://*.twitter.com/*',
    '*://*.gemini.google.com/*',
    '*://*.aistudio.google.com/*',
    '*://*.openrouter.ai/*',
    '*://*.google-analytics.com/*',
<<<<<<< HEAD
    '*://*.agenthustle.ai/*',
=======
    '*://*.chat.deepseek.com/*',
>>>>>>> 96c2844d
  ],

  permissions: ['storage', 'clipboardWrite'],
  // permissions: ['storage', 'scripting', 'clipboardWrite'],
  // options_page: 'options/index.html',
  background: {
    service_worker: 'background.js',
    type: 'module',
  },
  // action: {
  //   default_popup: 'popup/index.html',
  //   default_icon: 'icon-34.png',
  // },
  // chrome_url_overrides: {
  //   newtab: 'new-tab/index.html',
  // },
  icons: {
    128: 'icon-128.png',
  },
  content_scripts: [
    // {
    //   matches: ['http://*/*', 'https://*/*', '<all_urls>'],
    //   js: ['content/index.iife.js'],
    // },
    // Specific content script for perplexity.ai tool call parsing
    {
      matches: ['*://*.perplexity.ai/*'],
      js: ['content/index.iife.js'],
      run_at: 'document_idle',
    },
    // Specific content script for ChatGPT tool call parsing
    {
      matches: ['*://*.chat.openai.com/*', '*://*.chatgpt.com/*'],
      js: ['content/index.iife.js'],
      run_at: 'document_idle',
    },
    // Specific content script for grok.com tool call parsing
    {
      matches: ['*://*.grok.com/*'],
      js: ['content/index.iife.js'],
      run_at: 'document_idle',
    },
    // Specific content script for x.com and twitter.com tool call parsing (Grok integration)
    {
      matches: ['*://*.x.com/*', '*://*.twitter.com/*', '*://*.x.com/i/grok*', '*://*.twitter.com/i/grok*'],
      js: ['content/index.iife.js'],
      run_at: 'document_idle',
    },
    // Specific content script for Gemini tool call parsing
    {
      matches: ['*://*.gemini.google.com/*'],
      js: ['content/index.iife.js'],
      run_at: 'document_idle',
    },
    // Specific content script for AiStudio tool call parsing
    {
      matches: ['*://*.aistudio.google.com/*'],
      js: ['content/index.iife.js'],
      run_at: 'document_idle',
    },
    // Specific content script for OpenRouter tool call parsing
    {
      matches: ['*://*.openrouter.ai/*'],
      js: ['content/index.iife.js'],
      run_at: 'document_idle',
    },
<<<<<<< HEAD
    // Specific content script for AgentHustle tool call parsing
    {
      matches: ['*://*.agenthustle.ai/*'],
=======
    // Specific content script for DeepSeek tool call parsing
    {
      matches: ['*://*.chat.deepseek.com/*'],
>>>>>>> 96c2844d
      js: ['content/index.iife.js'],
      run_at: 'document_idle',
    },
  ],
  // devtools_page: 'devtools/index.html',
  web_accessible_resources: [
    {
      resources: ['*.js', '*.css', 'content/*.css', '*.svg', 'icon-128.png', 'icon-34.png'],
      matches: ['*://*/*'],
    },
  ],
  // side_panel: {
  //   default_path: 'side-panel/index.html',
  // },
} satisfies chrome.runtime.ManifestV3;

export default manifest;<|MERGE_RESOLUTION|>--- conflicted
+++ resolved
@@ -40,11 +40,11 @@
     '*://*.aistudio.google.com/*',
     '*://*.openrouter.ai/*',
     '*://*.google-analytics.com/*',
-<<<<<<< HEAD
+
     '*://*.agenthustle.ai/*',
-=======
+
     '*://*.chat.deepseek.com/*',
->>>>>>> 96c2844d
+
   ],
 
   permissions: ['storage', 'clipboardWrite'],
@@ -111,15 +111,15 @@
       js: ['content/index.iife.js'],
       run_at: 'document_idle',
     },
-<<<<<<< HEAD
+
     // Specific content script for AgentHustle tool call parsing
     {
       matches: ['*://*.agenthustle.ai/*'],
-=======
+
     // Specific content script for DeepSeek tool call parsing
     {
       matches: ['*://*.chat.deepseek.com/*'],
->>>>>>> 96c2844d
+
       js: ['content/index.iife.js'],
       run_at: 'document_idle',
     },
