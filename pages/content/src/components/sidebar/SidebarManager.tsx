--- conflicted
+++ resolved
@@ -23,11 +23,11 @@
   private static geminiInstance: SidebarManager | null = null;
   private static aistudioInstance: SidebarManager | null = null;
   private static openrouterInstance: SidebarManager | null = null;
-<<<<<<< HEAD
+
   private static agenthustleInstance: SidebarManager | null = null;
-=======
+
   private static deepseekInstance: SidebarManager | null = null;
->>>>>>> 96c2844d
+
   private lastToolOutputsHash: string = '';
   private lastMcpToolsHash: string = '';
   private isFirstLoad: boolean = true;
@@ -84,19 +84,19 @@
           SidebarManager.openrouterInstance = new SidebarManager(siteType);
         }
         return SidebarManager.openrouterInstance;
-<<<<<<< HEAD
+
       case 'agenthustle':
         if (!SidebarManager.agenthustleInstance) {
           SidebarManager.agenthustleInstance = new SidebarManager(siteType);
         }
         return SidebarManager.agenthustleInstance;
-=======
+
       case 'deepseek':
         if (!SidebarManager.deepseekInstance) {
           SidebarManager.deepseekInstance = new SidebarManager(siteType);
         }
         return SidebarManager.deepseekInstance;
->>>>>>> 96c2844d
+
       default:
         // For any unexpected site type, create and return a new instance
         logMessage(`Creating new SidebarManager for unknown site type: ${siteType}`);
