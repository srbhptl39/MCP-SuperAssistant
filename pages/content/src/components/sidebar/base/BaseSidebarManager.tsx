import React from 'react';
import { createRoot } from 'react-dom/client';
import { logMessage } from '@src/utils/helpers';
import {
  injectShadowDomCSS,
  debugShadowDomStyling,
  applyDarkMode,
  applyLightMode,
  injectTailwindToShadowDom,
} from '@src/utils/shadowDom';
import '@src/components/sidebar/styles/sidebar.css';

/**
 * Type definition for the site type
 */
<<<<<<< HEAD
export type SiteType = 'perplexity' | 'chatgpt' | 'grok' | 'gemini' | 'aistudio' | 'openrouter' | 'agenthustle';
=======
export type SiteType = 'perplexity' | 'chatgpt' | 'grok' | 'gemini' | 'aistudio' | 'openrouter' | 'deepseek';
>>>>>>> 96c2844d

/**
 * BaseSidebarManager is a base class for creating sidebar managers
 * that can be extended by specific implementations.
 */
export abstract class BaseSidebarManager {
  protected container: HTMLDivElement | null = null;
  protected root: ReturnType<typeof createRoot> | null = null;
  protected _isVisible: boolean = false;
  protected siteType: SiteType;
  protected shadowHost: HTMLDivElement | null = null;
  protected shadowRoot: ShadowRoot | null = null;
  protected _isPushContentMode: boolean = false;
  private _initializationPromise: Promise<void> | null = null;
  private _isInitialized = false;

  constructor(siteType: SiteType) {
    this.siteType = siteType;
  }

  /**
   * Get the Shadow DOM host element
   * @returns The shadow host element or null if not initialized
   */
  public getShadowHost(): HTMLDivElement | null {
    return this.shadowHost;
  }

  /**
   * Apply theme class to the Shadow DOM host element
   * @param theme The theme to apply: 'light', 'dark', or 'system'
   * @returns Whether the theme was successfully applied
   */
  public applyThemeClass(theme: 'light' | 'dark' | 'system'): boolean {
    if (!this.shadowHost || !this.shadowRoot) {
      logMessage('[BaseSidebarManager] Cannot apply theme: Shadow host or root not found.');
      return false;
    }

    const prefersDark = window.matchMedia('(prefers-color-scheme: dark)').matches;

    // Remove existing theme classes first
    this.shadowHost.classList.remove('light', 'dark');

    if (theme === 'dark' || (theme === 'system' && prefersDark)) {
      this.shadowHost.classList.add('dark');

      // Apply dark mode styles to the shadow root
      applyDarkMode(this.shadowRoot);

      logMessage(`[BaseSidebarManager] Applied dark theme (Selected: ${theme}, System Prefers Dark: ${prefersDark})`);
    } else {
      this.shadowHost.classList.add('light');

      // Apply light mode styles to the shadow root
      applyLightMode(this.shadowRoot);

      logMessage(`[BaseSidebarManager] Applied light theme (Selected: ${theme}, System Prefers Dark: ${prefersDark})`);
    }

    // Force a re-render to ensure theme changes are applied
    this.render();

    return true;
  }

  /**
   * Set push content mode
   * This is the single source of truth for push mode functionality
   * @param enabled Whether push mode should be enabled
   * @param sidebarWidth Optional width of the sidebar (for collapsed state handling)
   * @param isCollapsed Optional flag indicating if the sidebar is collapsed
   */
  public setPushContentMode(enabled: boolean, sidebarWidth?: number, isCollapsed?: boolean): void {
    this._isPushContentMode = enabled;

    if (enabled) {
      // Set sidebar width CSS variable
      const width = isCollapsed ? 56 : sidebarWidth || 320;
      document.documentElement.style.setProperty('--sidebar-width-mcp', `${width}px`);

      // Apply specific inline styles directly to the HTML element
      document.documentElement.style.setProperty('position', 'relative');
      document.documentElement.style.setProperty('margin-right', `${width}px`);
      document.documentElement.style.setProperty('width', `calc(100% - ${width}px)`);
      document.documentElement.style.setProperty('min-height', '100vh');

      // Add classes to HTML root for CSS-based layout adjustments
      document.documentElement.classList.add('push-mode-enabled');

      // Add collapsed state class if needed
      if (isCollapsed) {
        document.documentElement.classList.add('sidebar-collapsed');
      } else {
        document.documentElement.classList.remove('sidebar-collapsed');
      }

      // When push mode is enabled, ensure the sidebar is visible
      if (!this._isVisible || (this.shadowHost && this.shadowHost.style.display !== 'block')) {
        logMessage('[BaseSidebarManager] Push mode enabled but sidebar not visible, showing sidebar');
        // Use a non-async version of show to ensure immediate visibility
        this.forceVisibility();
      }
    } else {
      // Remove all inline styles when push mode is disabled
      document.documentElement.style.removeProperty('position');
      document.documentElement.style.removeProperty('margin-right');
      document.documentElement.style.removeProperty('width');
      document.documentElement.style.removeProperty('min-height');

      // Remove push mode classes when disabled
      document.documentElement.classList.remove('push-mode-enabled', 'sidebar-collapsed');
    }

    // Ensure push mode styles are in the document
    this.ensurePushModeStyles();

    logMessage(`BaseSidebarManager: Push mode ${enabled ? 'enabled' : 'disabled'}`);
  }

  /**
   * Force sidebar to be visible immediately (non-async version of show)
   * Used in emergency situations when we must ensure visibility
   */
  private forceVisibility(): void {
    if (!this._isInitialized) {
      logMessage('[BaseSidebarManager] Cannot force visibility: not initialized');
      return;
    }

    if (!this.shadowHost) {
      logMessage('[BaseSidebarManager] Cannot force visibility: no shadow host');
      return;
    }

    this._isVisible = true;
    this.shadowHost.style.display = 'block';
    this.shadowHost.style.opacity = '1';
    this.shadowHost.classList.add('initialized');

    // Remove any transition classes to ensure immediate visibility
    this.shadowHost.classList.remove('showing');

    // Force browser reflow
    void this.shadowHost.offsetHeight;

    // Render content
    this.render();

    logMessage('[BaseSidebarManager] Forced sidebar visibility');
  }

  /**
   * Update push mode styles for resize operations
   * @param width The new width of the sidebar
   */
  public updatePushModeStyles(width: number): void {
    if (this._isPushContentMode) {
      document.documentElement.style.setProperty('--sidebar-width-mcp', `${width}px`);
      document.documentElement.style.setProperty('margin-right', `${width}px`);
      document.documentElement.style.setProperty('width', `calc(100% - ${width}px)`);
    }
  }

  /**
   * Remove all push mode styles (used for cleanup)
   */
  public removePushModeStyles(): void {
    document.documentElement.style.removeProperty('position');
    document.documentElement.style.removeProperty('margin-right');
    document.documentElement.style.removeProperty('width');
    document.documentElement.style.removeProperty('min-height');
    document.documentElement.classList.remove('push-mode-enabled', 'sidebar-collapsed');
  }

  /**
   * Ensures that push mode styles are added to the document
   */
  private ensurePushModeStyles(): void {
    if (!document.getElementById('mcp-sidebar-push-styles')) {
      const styleEl = document.createElement('style');
      styleEl.id = 'mcp-sidebar-push-styles';
      styleEl.textContent = `
        html.push-mode-enabled {
          overflow-x: hidden;
          transition: margin-right 0.3s ease, width 0.3s ease;
        }
        
        /* Ensure fixed elements don't overlap with sidebar */
        html.push-mode-enabled .sidebar {
          right: 0;
        }

        /* Add smooth resize styles */
        .sidebar {
          transition: width 0.3s ease;
        }
        
        .sidebar.resizing {
          transition: none !important;
        }
        
        /* Prevent flickering during initialization */
        #mcp-sidebar-shadow-host {
          opacity: 0;
          transition: opacity 0.3s ease;
        }
        
        #mcp-sidebar-shadow-host.initialized {
          opacity: 1;
        }
        
        #mcp-sidebar-shadow-host.showing {
          transition-duration: 0s;
        }
      `;
      document.head.appendChild(styleEl);
    }
  }

  /**
   * Get current push content mode state
   */
  public getPushContentMode(): boolean {
    return this._isPushContentMode;
  }

  /**
   * Get whether the sidebar is currently visible
   */
  public getIsVisible(): boolean {
    return this._isVisible;
  }

  /**
   * Initialize the sidebar container and root within a Shadow DOM
   */
  public async initialize(): Promise<void> {
    // If already successfully initialized, return resolved promise immediately
    if (this._isInitialized) {
      logMessage('Sidebar manager already initialized.');
      return Promise.resolve();
    }

    // If initialization currently in progress, wait for it to complete
    if (this._initializationPromise) {
      logMessage('Sidebar initialization already in progress, waiting...');
      return this._initializationPromise;
    }

    // Start new initialization process
    logMessage('Starting sidebar manager initialization...');
    this._initializationPromise = new Promise<void>(async (resolve, reject) => {
      try {
        // Ensure the DOM is ready by waiting for next frame
        await new Promise<void>(resolve => {
          if (document.readyState === 'complete') {
            resolve();
          } else {
            window.addEventListener('load', () => resolve(), { once: true });
          }
        });

        // Create and setup the shadow host
        this.shadowHost = document.createElement('div');
        this.shadowHost.id = 'mcp-sidebar-shadow-host';
        this.shadowHost.style.position = 'fixed';
        this.shadowHost.style.top = '0';
        this.shadowHost.style.right = '0';
        this.shadowHost.style.zIndex = '9999';
        this.shadowHost.style.height = '100vh';
        this.shadowHost.style.pointerEvents = 'none'; // Allow clicks 'through' the host
        this.shadowHost.style.display = 'none'; // Initialize as hidden
        // Add specific attributes for Shadow DOM targeting
        this.shadowHost.setAttribute('data-shadow-host', 'true');

        logMessage('[BaseSidebarManager] Shadow host created and set to display: none.');

        document.body.appendChild(this.shadowHost);

        // Attach shadow root
        this.shadowRoot = this.shadowHost.attachShadow({ mode: 'open' });

        // Create container for React
        this.container = document.createElement('div');
        this.container.id = 'sidebar-container';
        this.container.style.pointerEvents = 'auto';
        this.container.style.height = '100%';
        this.container.style.width = '100%';
        this.shadowRoot.appendChild(this.container);

        // Inject CSS into Shadow DOM using our specialized utility
        try {
          await injectTailwindToShadowDom(this.shadowRoot);
        } catch (cssError) {
          console.error('Failed to inject CSS into Shadow DOM:', cssError);
          // Fallback to the old method if needed
          await injectShadowDomCSS(this.shadowRoot, 'content/index.css');
        }

        // Create React root
        this.root = createRoot(this.container);
        logMessage('Sidebar manager initialized with Shadow DOM.');

        // Add debug mode in development
        if (process.env.NODE_ENV === 'development') {
          // Debug the Shadow DOM styling after a short delay to ensure all styles are loaded
          setTimeout(() => {
            if (this.shadowRoot) {
              debugShadowDomStyling(this.shadowRoot);
            }
          }, 2000);
        }

        // Apply default theme based on system preference
        this.applyThemeClass('system');

        // Mark as successfully initialized *before* resolving
        this._isInitialized = true;
        resolve();
      } catch (error) {
        console.error('Error initializing Sidebar manager with Shadow DOM:', error);
        logMessage(
          `Error initializing Sidebar manager with Shadow DOM: ${error instanceof Error ? error.message : String(error)}`,
        );
        // Reset flags on error and clean up
        this._isInitialized = false;
        this.destroy(); // destroy might be too aggressive, consider specific cleanup
        reject(error);
      } finally {
        // Clear the promise regardless of outcome
        this._initializationPromise = null;
      }
    });

    return this._initializationPromise;
  }

  /**
   * Show the sidebar
   */
  public async show(): Promise<void> {
    // Set intended visibility state *before* ensuring initialization
    this._isVisible = true;
    logMessage('[BaseSidebarManager] Show requested, setting _isVisible = true');

    try {
      // Ensure initialization is complete before proceeding
      await this.initialize();
    } catch (error) {
      logMessage('Initialization failed during show(), cannot proceed.');
      this._isVisible = false; // Reset visibility if init failed
      return; // Don't proceed if initialization failed
    }

    // Check again if initialization succeeded (root and host must exist)
    if (!this.shadowHost || !this.root) {
      logMessage('Sidebar cannot be shown: Still not initialized or host/root missing after attempt.');
      this._isVisible = false; // Ensure state consistency
      return;
    }

    // Now safe to set visible and render
    if (this.shadowHost) {
      // Add a class to help with smooth transitions
      this.shadowHost.classList.add('showing');
      this.shadowHost.style.display = 'block';

      // Forcefully ensure opacity is set to 1 to guarantee visibility
      this.shadowHost.style.opacity = '1';
      this.shadowHost.classList.add('initialized');

      // Force browser to update the display property before continuing
      void this.shadowHost.offsetHeight;

      // Wait a short time before rendering to ensure the DOM is ready
      await new Promise<void>(resolve => setTimeout(resolve, 50));

      // Now render the content
      this.render();

      // Remove the showing class after a short delay
      setTimeout(() => {
        if (this.shadowHost) {
          this.shadowHost.classList.remove('showing');

          // Double-check that we're visible after a short delay
          setTimeout(() => {
            if (
              this.shadowHost &&
              (this.shadowHost.style.display !== 'block' || this.shadowHost.style.opacity !== '1')
            ) {
              // Force visibility if something went wrong
              this.shadowHost.style.display = 'block';
              this.shadowHost.style.opacity = '1';
              logMessage('[BaseSidebarManager] Forced visibility after check');
            }
          }, 300);

          logMessage('Sidebar shown and rendered');
        }
      }, 50);
    }
  }

  /**
   * Hide the sidebar
   */
  public hide(): void {
    logMessage('[BaseSidebarManager] Hide method invoked.');
    if (this.shadowHost) {
      this.shadowHost.style.display = 'none';
      logMessage('[BaseSidebarManager] Set shadowHost display to none.');
    }

    const previouslyVisible = this._isVisible;
    this._isVisible = false;

    // Ensure push mode is explicitly turned off when hiding
    this.setPushContentMode(false);

    if (previouslyVisible) {
      logMessage('[BaseSidebarManager] Sidebar hidden (was previously visible).');
    } else {
      logMessage('[BaseSidebarManager] Sidebar state set to hidden (was already hidden or not shown yet).');
    }
  }

  /**
   * Toggle the sidebar visibility
   */
  public toggle(): void {
    if (this._isVisible) {
      this.hide();
    } else {
      this.show();
    }
  }

  /**
   * Render the sidebar
   */
  protected render(): void {
    if (!this.root || !this.container) {
      logMessage('Cannot render: Root or container not available.');
      return;
    }

    try {
      const sidebarContent = this.createSidebarContent();
      if (!sidebarContent) {
        logMessage('createSidebarContent returned null or undefined.');
        this.root.render(null);
      } else {
        logMessage('Rendering sidebar content into container.');
        this.root.render(sidebarContent);
      }
    } catch (error) {
      console.error('Error during React render:', error);
      logMessage(`Error during React render: ${error instanceof Error ? error.message : String(error)}`);
      this.root.render(
        React.createElement('div', { style: { color: 'red', padding: '10px' } }, 'Error rendering sidebar content.'),
      );
    }
  }

  /**
   * Create sidebar content
   * This should be implemented by subclasses
   */
  protected abstract createSidebarContent(): React.ReactNode;

  /**
   * Destroy the sidebar manager
   */
  public destroy(): void {
    window.removeEventListener('mcpToolsUpdated', this.handleToolsUpdated);

    // Ensure all push mode styles are removed
    this.removePushModeStyles();

    if (this.refreshInterval) {
      clearInterval(this.refreshInterval);
      this.refreshInterval = null;
    }

    if (this.root) {
      try {
        this.root.unmount();
      } catch (error) {
        console.error('Error unmounting React root:', error);
      }
      this.root = null;
    }

    if (this.shadowHost && this.shadowHost.parentNode) {
      try {
        this.shadowHost.parentNode.removeChild(this.shadowHost);
      } catch (error) {
        console.error('Error removing shadow host from DOM:', error);
      }
    }

    this.shadowHost = null;
    this.shadowRoot = null;
    this.container = null;
    this._isVisible = false;
    this._isInitialized = false;

    logMessage('Sidebar manager destroyed');
  }

  /**
   * Handle tools updated event
   */
  protected handleToolsUpdated = (): void => {
    if (this._isVisible) {
      this.refreshContent();
    }
  };

  /**
   * Refresh interval for periodic updates
   */
  protected refreshInterval: NodeJS.Timeout | null = null;

  /**
   * Refresh the sidebar content
   * This should be implemented by subclasses
   */
  public abstract refreshContent(): void;

  /**
   * Show the sidebar with tool outputs
   * This should be implemented by subclasses
   */
  public abstract showWithToolOutputs(): void;
}<|MERGE_RESOLUTION|>--- conflicted
+++ resolved
@@ -13,11 +13,9 @@
 /**
  * Type definition for the site type
  */
-<<<<<<< HEAD
-export type SiteType = 'perplexity' | 'chatgpt' | 'grok' | 'gemini' | 'aistudio' | 'openrouter' | 'agenthustle';
-=======
-export type SiteType = 'perplexity' | 'chatgpt' | 'grok' | 'gemini' | 'aistudio' | 'openrouter' | 'deepseek';
->>>>>>> 96c2844d
+
+export type SiteType = 'perplexity' | 'chatgpt' | 'grok' | 'gemini' | 'aistudio' | 'openrouter' | 'deepseek' | 'agenthustle';
+
 
 /**
  * BaseSidebarManager is a base class for creating sidebar managers
